<!DOCTYPE html>
<html xmlns:py="http://genshi.edgewall.org/" xmlns:xi="http://www.w3.org/2001/XInclude">
  <xi:include href="../layout/layout.html"/>
  <head>
    <title>${part.title} - Edit</title>
    <script src="${r.static_url('wte:static/js/mathjax/MathJax.js', _query=[('config', 'default')])}"></script>
  </head>
  <body>
    <div class="row row-left">
      <h1 class="small-12 column">${part.title} - Edit</h1>
    </div>
    <div class="row row-left row-full">
      <article id="editor" class="small-12 medium-6 large-5 column">
        <form action="${r.route_url('part.edit', pid=part.id)}" method="post">
          <div class="clearfix">
            ${h.form.field('title', 'Title', h.form.tags.text_field, size='small-12', e=e, default=part.title)}
          </div>
          <py:if test="part.type in ['page', 'task']">
            ${h.form.tags.hidden_field('status', 'available')}
            ${h.form.tags.hidden_field('display_mode', 'inherit')}
          </py:if>
          <div class="clearfix" py:if="part.type not in ['page', 'task']">
            ${h.form.field('status', 'Status', h.form.tags.select, size='small-12', e=e, value=part.status, options=[('unavailable', 'Unavailable'), ('available', 'Available'), ('archived', 'Archived')] if part.type == 'module' else [('unavailable', 'Unavailable'), ('available', 'Available')])}
          </div>
          <py:if test="part.type == 'module'">
            ${h.form.tags.hidden_field('display_mode', 'default')}
          </py:if>
          <py:if test="part.type in ['tutorial', 'exercise']">
            ${h.form.field('display_mode', 'Type', h.form.tags.select, size='small-12', e=e, value=part.display_mode, options=[('text_only', 'Text Only'), ('three_pane_html', 'Text, Editor &amp; HTML Viewer')])}
<<<<<<< HEAD
        </py:if>
        <div class="clearfix codemirror-border">
          ${h.form.field('content', 'Content', h.form.tags.textarea, size='small-12', e=e, default=part.content, id='page-content', style='height:20em;', data_wte_mimetype='text/x-rst', data_wte_cm_options=h.frontend.codemirror_options(r, 'text/x-rst'))}
        </div>
        <div class="clearfix" py:if="part.children">
          <div class="small-12 column">
            <label>Child-part order</label>
            <ul id="children" class="no-symbol">
              <li py:for="child in part.children" class="panel">${h.form.tags.hidden_field('child_part_id', child.id)}${child.title}</li>
            </ul>
=======
          </py:if>
          <div class="clearfix codemirror-border">
            ${h.form.field('content', 'Content', h.form.tags.textarea, size='small-12', e=e, default=part.content, id='page-content', style='height:20em;')}
          </div>
          <div class="clearfix" py:if="part.children">
            <div class="small-12 column">
              <label>Child-part order</label>
              <ul id="children" class="no-symbol">
                <li py:for="child in part.children" class="panel">${h.form.tags.hidden_field('child_part_id', child.id)}${child.title}</li>
              </ul>
            </div>
>>>>>>> 2db1fcb8
          </div>
          <div class="clearfix" py:if="part.templates">
            <div class="small-12 column">
              <label>Template order</label>
              <ul id="templates" class="no-symbol">
                <li py:for="template in part.templates" class="panel">${h.form.tags.hidden_field('template_id', template.id)}${template.filename} (${template.mimetype})</li>
              </ul>
            </div>
          </div>
          <div class="text-right">
            <a href="${r.route_url('part.view', pid=part.id)}" class="button small secondary">Don't Update</a>
            ${h.form.tags.submit('Update', class_='button small')}
          </div>
        </form>
      </article>
      <aside id="textbook" class="small-12 medium-6 large-5 column rest">
        Loading...
      </aside>
      <div class="small-12 large-2 column">
        <h3>Help</h3>
        <ul id="help_sections" class="accordion no-margin" data-accordion="">
          <li class="accordion-navigation">
            <a href="#help_input_fields">Input Fields</a>
            <div id="help_input_fields" class="content">
              <dl>
                <dt>Title</dt>
                <dd>The title of the ${part.type}.</dd>
                <py:if test="part.type not in ['page', 'task']">
                  <dt>Status</dt>
                  <dd>The <em>status</em> determines whether the ${part.type} is available to users. <py:if test="part.type == 'module'">Three</py:if><py:if test="part.type != 'module'">Two</py:if> status are available:
                    <ul>
                      <li><em>Unavailable</em> - the ${part.type} is only available to users who have edit rights for the ${part.type}.</li>
                      <li><em>Available</em> - the ${part.type} is available to all users.</li>
                      <li py:if="part.type == 'module'"><em>Archived</em> - the ${part.type} is available for users who have registered for it, but no new registrations are possible.</li>
                    </ul>
                  </dd>
                </py:if>
                <dt>Content</dt>
                <dd>Contains the text that will be displayed as the main content of the ${part.type}. As you make changes to the <em>content</em> text input, you can see a preview of what the text will look like to the user on the right.</dd>
                <py:if test="part.children">
                  <dt>Child-part Order</dt>
                  <dd>Drag the child parts up or down to re-arrange their order.</dd>
                </py:if>
              </dl>
              To save your changes, click on the <span class="button tiny inline">Update</span> button. To discard any changes, click on the <span class="button tiny secondary inline">Don't Update</span> button.
            </div>
          </li>
          <li class="accordion-navigation">
            <a href="#help_markup">Content Markup</a>
            <div id="help_markup" class="content">
              <p>Inside the <em>content</em> text input you can use the following markup to style your text:</p>
              <ul id="help_sections_markup" class="accordion no-margin dense" data-accordion="">
                <li class="accordion-navigation">
                  <a href="#help_markup_emphasis">Emphasis</a>
                  <div id="help_markup_emphasis" class="content">
                    <p>Emphasis is added by placing a * before and after the text to emphasise:</p>
                    <pre>*text to emphasise*</pre>
                  </div>
                </li>
                <li class="accordion-navigation">
                  <a href="#help_markup_strong_emphasis">Strong Emphasis</a>
                  <div id="help_markup_strong_emphasis" class="content">
                    <p>Strong emphasis is added by ** before and after the text to emphasise:</p>
                    <pre>**text to strongly emphasise**</pre>
                  </div>
                </li>
                <li class="accordion-navigation">
                  <a href="#help_markup_paragraphs">Paragraphs</a>
                  <div id="help_markup_paragraphs" class="content">
                    <p>Add an empty line between text to separate paragraphs.</p>
                  </div>
                </li>
                <li class="accordion-navigation">
                  <a href="#help_markup_bullet_list">Bullet List</a>
                  <div id="help_markup_bullet_list" class="content">
                    <p>Bullet lists are created by placing a single * at the beginning of the line. Multiple list items should be separated by single empty lines</p>
                    <pre>* One

* Two

* Three</pre>
                  </div>
                </li>
                <li class="accordion-navigation">
                  <a href="#help_markup_numbered_list">Numbered List</a>
                  <div id="help_markup_numbered_list" class="content">
                    <p>Numbered lists are created by placing a single #. at the beginning of the line. Multiple list items should be separated by single empty lines</p>
                    <pre>#. One

#. Two

#. Three</pre>
                  </div>
                </li>
                <li class="accordion-navigation">
                  <a href="#help_markup_code_block">Code Block</a>
                  <div id="help_markup_code_block" class="content">
                    <p>Code blocks are created using the <em>sourcecode</em> directive, which will automatically add syntax highlighting. Place the programming language's name as the first parameter after the :: . The optional :filename: parameter allows you to specify the filename that is displayed over the code block. The code content must be indented two spaces and must be separated at the bottom and top by single empty lines.</p>
                    <pre>.. sourcecode:: html
  :filename: index.html
  
  &lt;html&gt;
  &lt;/html&gt;
  </pre>
                  </div>
                </li>
                <li class="accordion-navigation">
                  <a href="#help_markup_inline_code">Inline Code</a>
                  <div id="help_markup_inline_code" class="content">
                    <p>To create in-line code sections with syntax highlighting use <em>:code-{language}:``</em>. Replace {language} with the programming language to highlight and the actual code between the `:</p>
                    <pre>:code-html:`&lt;html&gt;&lt;/html&gt;`</pre>
                  </div>
                </li>
                <li class="accordion-navigation">
                  <a href="#help_markup_assets">Assets</a>
                  <div id="help_markup_assets" class="content">
                    <p>To link assets into your text use <em>:asset:`filename`</em> or <em>:asset:`title &lt;filename&gt;`</em>. If the asset is an image, then it will be included as an image. For all other types of assets, a download link will be provided. By default the asset is loaded from the current ${part.type}, but by prefixing the filename with "parent:" you can load the asset from the parent part.</p>
                    <pre>:asset:`image.png`
:asset:`Another image &lt;parent:image.png&gt;`</pre>
                  </div>
                </li>
                <li class="accordion-navigation">
                  <a href="#help_markup_cross_references">Cross-references</a>
                  <div id="help_markup_cross_references" class="content">
                    <p>To cross-reference to another part, use <em>:crossref:`id`</em> or <em>:crossref:`title &lt;id&gt;`</em>. If you specify a title, then that is used as the title for the link, otherwise the target part's title is used. To find the id of a part, go to the part and then in the URL, the id is the number after <em>/parts/</em>.</p>
                    <pre>:crossref:`42`
:crossref:`See here &lt;42&gt;`</pre>
                  </div>
                </li>
              </ul>
            </div>
          </li>
        </ul>
      </div>
    </div>
    ${h.frontend.codemirror_scripts(r, ['text/x-rst'])}
    <script>
    var code_change_timer = undefined;
    function render_page() {
        $.ajax('${r.route_url('part.preview', pid=part.id)}', {
            data: {'content': $('#page-content').val()},
            type: 'POST'
        }).success(function(data) {
            $('#textbook').html(data.content);
            MathJax.Hub.Queue(["Typeset",MathJax.Hub]);
        });
        $('#textbook').css('height', $('#editor').height() + 'px');
    }
    $('#page-content').keyup(function() {
        clearTimeout(code_change_timer);
        code_change_timer = setTimeout(render_page, 1000);
    });
    render_page();
    $('#children').sortable();
    $('#templates').sortable();
    var textarea = $('#page-content');
    //var cm = CodeMirror.fromTextArea(textarea[0], ${h.frontend.codemirror_options(r, 'text/x-rst', include_mode=True)});
    var cm = codemirror_for_textarea(textarea);
    cm.on('change', function(cm, changes) {
        cm.save();
        clearTimeout(code_change_timer);
        code_change_timer = setTimeout(render_page, 1000);
    });
    </script>
  </body>
</html><|MERGE_RESOLUTION|>--- conflicted
+++ resolved
@@ -27,18 +27,6 @@
           </py:if>
           <py:if test="part.type in ['tutorial', 'exercise']">
             ${h.form.field('display_mode', 'Type', h.form.tags.select, size='small-12', e=e, value=part.display_mode, options=[('text_only', 'Text Only'), ('three_pane_html', 'Text, Editor &amp; HTML Viewer')])}
-<<<<<<< HEAD
-        </py:if>
-        <div class="clearfix codemirror-border">
-          ${h.form.field('content', 'Content', h.form.tags.textarea, size='small-12', e=e, default=part.content, id='page-content', style='height:20em;', data_wte_mimetype='text/x-rst', data_wte_cm_options=h.frontend.codemirror_options(r, 'text/x-rst'))}
-        </div>
-        <div class="clearfix" py:if="part.children">
-          <div class="small-12 column">
-            <label>Child-part order</label>
-            <ul id="children" class="no-symbol">
-              <li py:for="child in part.children" class="panel">${h.form.tags.hidden_field('child_part_id', child.id)}${child.title}</li>
-            </ul>
-=======
           </py:if>
           <div class="clearfix codemirror-border">
             ${h.form.field('content', 'Content', h.form.tags.textarea, size='small-12', e=e, default=part.content, id='page-content', style='height:20em;')}
@@ -50,7 +38,6 @@
                 <li py:for="child in part.children" class="panel">${h.form.tags.hidden_field('child_part_id', child.id)}${child.title}</li>
               </ul>
             </div>
->>>>>>> 2db1fcb8
           </div>
           <div class="clearfix" py:if="part.templates">
             <div class="small-12 column">
@@ -207,8 +194,10 @@
     $('#children').sortable();
     $('#templates').sortable();
     var textarea = $('#page-content');
-    //var cm = CodeMirror.fromTextArea(textarea[0], ${h.frontend.codemirror_options(r, 'text/x-rst', include_mode=True)});
-    var cm = codemirror_for_textarea(textarea);
+    var cm = CodeMirror.fromTextArea(textarea[0], {
+        mode: 'text/x-rst',
+        theme: 'elegant'
+    });
     cm.on('change', function(cm, changes) {
         cm.save();
         clearTimeout(code_change_timer);
